--- conflicted
+++ resolved
@@ -57,24 +57,5 @@
 	text = text,
 	font = font,
 	alignment = alignment,
-<<<<<<< HEAD
 	isWrapText = isWrapText,
-	visual = visual) {
-	/**
-	 * Defines some static constants that can be used as suggested properties of a [Button].
-	 */
-	companion object {
-		/**
-		 * Suggested [Button] [height].
-		 */
-		const val DEFAULT_BUTTON_HEIGHT: Int = 45
-		
-		/**
-		 * Suggested [Button] [width].
-		 */
-		const val DEFAULT_BUTTON_WIDTH: Int = 120
-	}
-}
-=======
-	visual = visual)
->>>>>>> c782e4cf
+	visual = visual)