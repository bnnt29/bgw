--- conflicted
+++ resolved
@@ -12,25 +12,21 @@
 }
 
 class DragAndDropExample : BoardGameApplication("Drag and drop example") {
-    private val gameScene: BoardGameScene = BoardGameScene(background = ColorVisual.LIGHT_GRAY)
+    val gameScene: BoardGameScene = BoardGameScene(background = ColorVisual.LIGHT_GRAY)
     
-<<<<<<< HEAD
-    private val redToken: TokenView = TokenView(posX = 20, posY = 20, visual = ColorVisual.RED)
-    private val greenToken: TokenView = TokenView(posX = 20, posY = 200, visual = ColorVisual.GREEN)
-=======
     val redToken: TokenView = TokenView(posX = 20, posY = 20, visual = ColorVisual.RED)
     val greenToken: TokenView = TokenView(posX = 20, posY = 200, visual = ColorVisual.GREEN)
->>>>>>> ede9cd39
     
-    private val redArea: Area<TokenView> = Area(
-        height = 50,
-        width = 50,
-        posX = 200,
-        posY = 20,
-        visual = ColorVisual(255, 0, 0, 100)
-    )
+    val redArea: Area<TokenView> =
+        Area(
+            height = 50,
+            width = 50,
+            posX = 200,
+            posY = 20,
+            visual = ColorVisual(255, 0, 0, 100)
+        )
     
-    private val greenArea: Area<TokenView> =
+    val greenArea: Area<TokenView> =
         Area(
             height = 50,
             width = 50,
@@ -40,12 +36,6 @@
         )
     
     init {
-<<<<<<< HEAD
-        //initialize areas for drag and drop
-        redArea.dropAcceptor = {
-            when (it.draggedComponent) {
-                is TokenView -> it.draggedComponent == redToken
-=======
         redToken.isDraggable = true
         redToken.onDragGestureEnded = { _, success ->
             if (success) {
@@ -63,42 +53,23 @@
         redArea.dropAcceptor = { dragEvent ->
             when (dragEvent.draggedComponent) {
                 is TokenView -> dragEvent.draggedComponent == redToken
->>>>>>> ede9cd39
                 else -> false
             }
         }
-        redArea.onDragDropped = {
-            redArea.add((it.draggedComponent as TokenView).apply { reposition(0, 0) })
+        redArea.onDragDropped = { dragEvent ->
+            redArea.add((dragEvent.draggedComponent as TokenView).apply { reposition(0, 0) })
         }
         
-<<<<<<< HEAD
-        greenArea.dropAcceptor = {
-            when (it.draggedComponent) {
-                is TokenView -> it.draggedComponent == greenToken
-=======
         greenArea.dropAcceptor = { dragEvent ->
             when (dragEvent.draggedComponent) {
                 is TokenView -> dragEvent.draggedComponent == greenToken
->>>>>>> ede9cd39
                 else -> false
             }
         }
-        greenArea.onDragDropped = {
-            greenArea.add((it.draggedComponent as TokenView).apply { reposition(0, 0) })
+        greenArea.onDragDropped = { dragEvent ->
+            greenArea.add((dragEvent.draggedComponent as TokenView).apply { reposition(0, 0) })
         }
-<<<<<<< HEAD
-        
-        //initialize Tokens for drag and drop
-        redToken.isDraggable = true
-        redToken.onDragGestureEnded = { _, success -> redToken.isDraggable = !success }
-        
-        greenToken.isDraggable = true
-        greenToken.onDragGestureEnded = { _, success -> greenToken.isDraggable = !success }
-        
-        //add elements to scene and show scene
-=======
     
->>>>>>> ede9cd39
         gameScene.addComponents(redToken, greenToken, redArea, greenArea)
         showGameScene(gameScene)
         show()
