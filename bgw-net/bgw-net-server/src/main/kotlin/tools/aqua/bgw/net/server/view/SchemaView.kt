/*
 * Copyright 2022 The BoardGameWork Authors
 * SPDX-License-Identifier: Apache-2.0
 *
 * Licensed under the Apache License, Version 2.0 (the "License");
 * you may not use this file except in compliance with the License.
 * You may obtain a copy of the License at
 *
 *     http://www.apache.org/licenses/LICENSE-2.0
 *
 * Unless required by applicable law or agreed to in writing, software
 * distributed under the License is distributed on an "AS IS" BASIS,
 * WITHOUT WARRANTIES OR CONDITIONS OF ANY KIND, either express or implied.
 * See the License for the specific language governing permissions and
 * limitations under the License.
 */

package tools.aqua.bgw.net.server.view

import com.fasterxml.jackson.core.exc.StreamReadException
import com.fasterxml.jackson.databind.JsonNode
import com.fasterxml.jackson.databind.ObjectMapper
import com.vaadin.flow.component.dependency.CssImport
import com.vaadin.flow.component.messages.MessageList
import com.vaadin.flow.component.messages.MessageListItem
import com.vaadin.flow.component.notification.Notification
import com.vaadin.flow.component.notification.NotificationVariant
import com.vaadin.flow.component.orderedlayout.VerticalLayout
import com.vaadin.flow.component.upload.Upload
import com.vaadin.flow.component.upload.receivers.MemoryBuffer
import com.vaadin.flow.router.PageTitle
import com.vaadin.flow.router.Route
import org.springframework.beans.factory.annotation.Autowired
import tools.aqua.bgw.net.server.service.validation.ValidationService

@Route(value = "schema", layout = MainLayout::class)
@PageTitle("BGW-Net | JSON Schemas")
@CssImport(value = "./styles/message.css", themeFor = "vaadin-message")
class SchemaView(@Autowired private val validationService: ValidationService) : VerticalLayout() {
  private val buffer: MemoryBuffer = MemoryBuffer()
  private val upload: Upload = Upload(buffer)
  private val msgList = MessageList()

  init {
    configureUpload()
    add(VerticalLayout(upload, msgList))
  }

  private fun notify(msg: String, variant: NotificationVariant = NotificationVariant.LUMO_PRIMARY) {
    val notification = Notification(msg, 5000, Notification.Position.TOP_CENTER)
    notification.addThemeVariants(variant)
    notification.open()
  }

  private fun configureUpload() {
    upload.addSucceededListener {
      val fileName = it.fileName
      val inputStream = buffer.inputStream

      var results: List<String> = listOf()

      try {
        val mapper = ObjectMapper()
        val schemaNode: JsonNode = mapper.readTree(inputStream)
        results = validationService.validateMetaSchema(schemaNode)
      } catch (_: StreamReadException) {
        notify(
            "Couldn't parse JSON Schema! Please upload a .json File",
            NotificationVariant.LUMO_ERROR)
      }

      msgList.setItems(results.map { result -> MessageListItem(result) })

<<<<<<< HEAD
      if (results.isEmpty()) notify("$fileName: JSON Schema is valid!", NotificationVariant.LUMO_SUCCESS)
=======
      if (results.isEmpty())
          notify("$fileName: JSON Schema is valid!", NotificationVariant.LUMO_SUCCESS)
>>>>>>> cae43e3a
      else notify("$fileName: Invalid JSON Schema!", NotificationVariant.LUMO_ERROR)
    }
  }
}<|MERGE_RESOLUTION|>--- conflicted
+++ resolved
@@ -71,12 +71,8 @@
 
       msgList.setItems(results.map { result -> MessageListItem(result) })
 
-<<<<<<< HEAD
-      if (results.isEmpty()) notify("$fileName: JSON Schema is valid!", NotificationVariant.LUMO_SUCCESS)
-=======
       if (results.isEmpty())
           notify("$fileName: JSON Schema is valid!", NotificationVariant.LUMO_SUCCESS)
->>>>>>> cae43e3a
       else notify("$fileName: Invalid JSON Schema!", NotificationVariant.LUMO_ERROR)
     }
   }
