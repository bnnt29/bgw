--- conflicted
+++ resolved
@@ -71,11 +71,7 @@
 	 * @throws IllegalArgumentException when [index] is out of bounds for [elements].
 	 */
 	@Synchronized
-<<<<<<< HEAD
 	open fun add(element: T, index: Int = observableElements.size()) {
-=======
-	open fun addElement(element: T, index: Int = observableElements.size) {
->>>>>>> 03b64c4a
 		require(!observableElements.contains(element)) {
 			"Element $element is already contained in this $this."
 		}
@@ -90,13 +86,9 @@
 	}
 	
 	/**
-<<<<<<< HEAD
-	 * Adds all ElementViews passed as varargs to this GameElementContainerView.
+	 * Adds all [ElementView]s passed as varargs to this [GameElementContainerView].
 	 * Whenever an ElementView is encountered, that is already contained, an
 	 * [IllegalArgumentException] is thrown and no further ElementView is added.
-=======
-	 * Adds all [ElementView]s passed as varargs to this [GameElementContainerView].
->>>>>>> 03b64c4a
 	 *
 	 * @param elements vararg ElementViews to add.
 	 * @throws IllegalArgumentException when an ElementView is already contained.
@@ -110,13 +102,9 @@
 	}
 	
 	/**
-<<<<<<< HEAD
-	 * Adds all ElementViews contained in the passed collection to this GameElementContainerView.
+	 * Adds all [ElementView]s contained in the passed collection to this [GameElementContainerView].
 	 * Whenever an ElementView is encountered, that is already contained, an
 	 * [IllegalArgumentException] is thrown and no further ElementView is added.
-=======
-	 * Adds all [ElementView]s contained in the passed collection to this [GameElementContainerView].
->>>>>>> 03b64c4a
 	 *
 	 * @param collection collection containing the ElementViews to add.
 	 * @throws IllegalArgumentException when an ElementView is already contained.
@@ -141,12 +129,8 @@
 	}
 	
 	/**
-<<<<<<< HEAD
-	 * Removes all ElementViews from this GameElementContainerView and returns them.
+	 * Removes all [ElementView]s from this [GameElementContainerView].
 	 * @return list of all removed Elements
-=======
-	 * Removes all [ElementView]s from this [GameElementContainerView].
->>>>>>> 03b64c4a
 	 */
 	@Synchronized
 	open fun removeAll(): List<T> {
