@file:Suppress("unused")

package tools.aqua.bgw.elements.uielements

/**
<<<<<<< HEAD
 * [RadioButton] is a subclass of [ToggleButton] with a different visual representation.
 * A [RadioButton] may be used as a [Button] that is either selected or not selected.
 * An important feature of [ToggleButton]s is the [ToggleGroup].
 *
 * [ToggleGroup]s can be used to to group [ToggleButton]s.
 *
 * All [ToggleButton]s that keep the same instance of a [ToggleGroup] belong to that [ToggleGroup].
 * Only one [ToggleButton] may be selected in a [ToggleGroup].
 * This means whenever a [ToggleButton] changes its selected state to true,
 * all other [ToggleButton]s in the same [ToggleGroup] get deselected.
 *
 * An exception to this rule is, whenever a new [ToggleButton] that is currently selected gets added to the ToggleGroup.
 *
=======
 * A [RadioButton] may be used as a [Button] that is either selected or not selected.
 * A [RadioButton] has the same functionality as a [ToggleButton] but a different visual representation.
 * An important feature of [ToggleButton]s is the [ToggleGroup].
>>>>>>> d73c8832
 * @see ToggleButton
 * @see ToggleGroup
 *
 * @param height height for this [RadioButton]. Default: [RadioButton.DEFAULT_RADIOBUTTON_HEIGHT].
 * @param width width for this [RadioButton]. Default: [RadioButton.DEFAULT_RADIOBUTTON_WIDTH].
 * @param posX horizontal coordinate for this [RadioButton]. Default: 0.
 * @param posY vertical coordinate for this [RadioButton]. Default: 0.
 * @param isSelected the initial state for this [RadioButton]. Default: false.
 * @param toggleGroup the ToggleGroup of this [RadioButton]. Default: null.
 */
open class RadioButton(
	height: Number = DEFAULT_RADIOBUTTON_HEIGHT,
	width: Number = DEFAULT_RADIOBUTTON_WIDTH,
	posX: Number = 0,
	posY: Number = 0,
	isSelected: Boolean = false,
	toggleGroup: ToggleGroup? = null,
) : ToggleButton(
	height = height,
	width = width,
	posX = posX,
	posY = posY,
	isSelected = isSelected,
	toggleGroup = toggleGroup
) {
	/**
	 * Defines some static constants that can be used as suggested properties of a [RadioButton].
	 */
	companion object {
		/**
		 * Suggested [RadioButton] [height].
		 */
		const val DEFAULT_RADIOBUTTON_HEIGHT: Int = 45
		
		/**
		 * Suggested [RadioButton] [width].
		 */
		const val DEFAULT_RADIOBUTTON_WIDTH: Int = 45
	}
}<|MERGE_RESOLUTION|>--- conflicted
+++ resolved
@@ -3,7 +3,6 @@
 package tools.aqua.bgw.elements.uielements
 
 /**
-<<<<<<< HEAD
  * [RadioButton] is a subclass of [ToggleButton] with a different visual representation.
  * A [RadioButton] may be used as a [Button] that is either selected or not selected.
  * An important feature of [ToggleButton]s is the [ToggleGroup].
@@ -17,11 +16,6 @@
  *
  * An exception to this rule is, whenever a new [ToggleButton] that is currently selected gets added to the ToggleGroup.
  *
-=======
- * A [RadioButton] may be used as a [Button] that is either selected or not selected.
- * A [RadioButton] has the same functionality as a [ToggleButton] but a different visual representation.
- * An important feature of [ToggleButton]s is the [ToggleGroup].
->>>>>>> d73c8832
  * @see ToggleButton
  * @see ToggleGroup
  *
@@ -55,7 +49,7 @@
 		 * Suggested [RadioButton] [height].
 		 */
 		const val DEFAULT_RADIOBUTTON_HEIGHT: Int = 45
-		
+
 		/**
 		 * Suggested [RadioButton] [width].
 		 */
