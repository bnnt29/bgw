---
parent: Concepts
title: Animations
nav_order: 2
layout: default
---

<!-- KDoc -->
[AnimationKDoc]: https://tudo-aqua.github.io/bgw/kotlin-docs/bgw-core/tools.aqua.bgw.animation/-animation/
[MovementAnimationKDoc]: https://tudo-aqua.github.io/bgw/kotlin-docs/bgw-core/tools.aqua.bgw.animation/-movement-animation/
[RotationAnimationKDoc]: https://tudo-aqua.github.io/bgw/kotlin-docs/bgw-core/tools.aqua.bgw.animation/-rotation-animation/
[FlipAnimationKDoc]: https://tudo-aqua.github.io/bgw/kotlin-docs/bgw-core/tools.aqua.bgw.animation/-flip-animation/
[RandomizeAnimationKDoc]: https://tudo-aqua.github.io/bgw/kotlin-docs/bgw-core/tools.aqua.bgw.animation/-randomize-animation/
[DiceAnimationKDoc]:https://tudo-aqua.github.io/bgw/kotlin-docs/bgw-core/tools.aqua.bgw.animation/-dice-animation/
[DelayAnimationKDoc]: https://tudo-aqua.github.io/bgw/kotlin-docs/bgw-core/tools.aqua.bgw.animation/-delay-animation/
[SequentialKDoc]: https://tudo-aqua.github.io/bgw/kotlin-docs/bgw-core/tools.aqua.bgw.animation/-sequential-animation/
[ParallelKDoc]: https://tudo-aqua.github.io/bgw/kotlin-docs/bgw-core/tools.aqua.bgw.animation/-parallel-animation/


[GameComponentViewKDoc]: https://tudo-aqua.github.io/bgw/kotlin-docs/bgw-core/tools.aqua.bgw.components.gamecomponentviews/-game-component-view/
[lockKDoc]: https://tudo-aqua.github.io/bgw/kotlin-docs/bgw-core/tools.aqua.bgw.core/-board-game-scene/lock.html
[unlockKDoc]: https://tudo-aqua.github.io/bgw/kotlin-docs/bgw-core/tools.aqua.bgw.core/-board-game-scene/unlock.html
[runOnGUIThreadKDoc]: https://tudo-aqua.github.io/bgw/kotlin-docs/bgw-core/tools.aqua.bgw.core/-board-game-application/-companion/run-on-g-u-i-thread.html

<!-- GH-Pages Doc -->
[VisualDoc]: https://tudo-aqua.github.io/bgw/concepts/visual/visual.html
[DelayAnimationDoc]: https://tudo-aqua.github.io/bgw/concepts/animations/Animations.html#delayanimation

<!-- Start Page -->
## Animations
{: .no_toc}
<details open markdown="block">
  <summary>
    Table of contents
  </summary>
  {: .text-delta }
1. TOC
{:toc}
</details>

In this section the different types of animations in the BGW framework are shown. Visuals are mostly used
to move game elements or change their [Visual][VisualDoc].
Additionally, the [DelayAnimation][DelayAnimationDoc]
can be used to delay code execution to enable the player to see what is happening on
the table.

![](animations.gif)

The full example of the gif above can be found here:

[View it on GitHub](https://github.com/tudo-aqua/bgw/blob/main/bgw-docs-examples/src/main/kotlin/examples/concepts/animation/AnimationExample.kt){:
.btn }.

Each [Animation][AnimationKDoc] has a
duration, a running attribute and an ``onFinished`` EventHandler that gets invoked after the animation has finished.

<<<<<<< HEAD
## [SequentialAnimation][SequentialKDoc]

A SequentialAnimation is an Animation that consists of multiple animations, that get played in sequence. 
This is useful to combine multiple animations into a single one. 
An example on how to create and play a SequentialAnimation can be found below:

````kotlin
gameScene.playAnimation(
    SequentialAnimation(
        DelayAnimation(duration = 1000).apply {
	        onFinished = { println("First DelayAnimation finished!") }
        },
        DelayAnimation(duration = 2000).apply {
            onFinished = { println("Second DelayAnimation finished!") }
        },
    ).apply {
	    onFinished = { println("SequentialAnimation finished!") }
    }
)
````

The resulting SequentialAnimation will play for 3000ms and print some information on which Animations have finished playing.

## [ParallelAnimation][ParallelKDoc]

A ParallelAnimation is an Animation that consists of multiple animations, that get played in parallel.
This is useful to combine multiple animations into a single one.
An example on how to create and play a ParallelAnimation can be found below:

````kotlin
gameScene.playAnimation(
    ParallelAnimation(
        DelayAnimation(duration = 1000).apply {
	        onFinished = { println("First DelayAnimation finished!") }
        },
        DelayAnimation(duration = 2000).apply {
            onFinished = { println("Second DelayAnimation finished!") }
        },
    ).apply {
	    onFinished = { println("SequentialAnimation finished!") }
    }
)
````

The resulting ParallelAnimation will play for 2000ms and print some information on which animations have finished playing.
=======
**Note: UI changes may not be done directly from this asynchronous onFinished environment. Use [BoardGameApplication#runOnGUIThread][runOnGUIThreadKDoc] to alter properties of ComponentViews!**
>>>>>>> d793103b

## [DelayAnimation][DelayAnimationKDoc]

A DelayAnimation does nothing in the application window besides calling ``onFinished`` after the given amount of time 
(duration parameter). This timer runs asynchronously, so it can run while the player is playing. To add a delay between
moves in which the user should not be able to interact with the scene, the method [BoardGameScene#lock][lockKDoc]
has to be called before playing the animation and the method [BoardGameScene#unlock][unlockKDoc]
in ``onAnimationFinished``.
An example for this locking mechanism can be found below:

````kotlin
gameScene.lock()
gameScene.playAnimation(DelayAnimation(duration = 2000).apply {
  onFinished = {
    //Do stuff here
    gameScene.unlock()
  }
})
````

## [MovementAnimation][MovementAnimationKDoc]
A [MovementAnimation][MovementAnimationKDoc] moves a [GameComponentView][GameComponentViewKDoc].
The movement can be passed as ``fromX``/``toX``, ``fromY``/``toY`` or relative to the current position with ``byX``/``byY``.

**NOTE**: The Animation only moves the component in the current Scene and ***does not update its position***. The 
Component
will snap back upon next refresh if the new position is not set in ``onAnimationFinished``, which is the suggested way of
usage.

````kotlin
gameScene.playAnimation(
  MovementAnimation(
    componentView = component,
    byX = 0,
    byY = -50,
    duration = 1000
  ).apply { 
    onFinished = {
      component.posY -= 50
    }
  }
)
````

Additionally, a component can be moved to another component's location. This is for example useful to animate moving 
cards onto a card stack:

````kotlin
gameScene.playAnimation(
  MovementAnimation.toComponentView(
    componentView = card,
    toComponentViewPosition = cardStack,
    scene = gameScene,
    duration = 1000
  ).apply { 
    onFinished = {
      card.removeFromParent()
      cardStack.add(card)
    }
  }
)
````

## [RotationAnimation][RotationAnimationKDoc]
A [RotationAnimation][RotationAnimationKDoc] rotates a [GameComponentView][GameComponentViewKDoc].
The rotation can be passed as ``fromAngle``/``toAngle`` or relative to the current rotation with ``byAngle``.

**NOTE**: The Animation only rotates the component in the current Scene and ***does not update its rotation***. The 
Component
will snap back upon next refresh if the new rotation is not set in ``onAnimationFinished``, which is the suggested 
way of
usage.

````kotlin
gameScene.playAnimation(
  RotationAnimation(
    componentView = component,
    byAngle = 180,
    duration = 1000
  ).apply { 
    onFinished = {
      component.rotation = (component.rotation + 180) % 360
    }
  }
)
````

## [FlipAnimation][FlipAnimationKDoc]
A [FlipAnimation][FlipAnimationKDoc] switches between two visuals in a flipping-like animation. The animation sets the 
``fromVisual`` and then switches to the ``toVisual``.

**NOTE**: The Animation only switches the visuals visually. The Visual will revert to the ``currentVisual`` upon next
refresh if the new visual is not set in ``onAnimationFinished``, which is the suggested way of usage.

````kotlin
gameScene.playAnimation(
  FlipAnimation(
    componentView = card,
    fromVisual = backSide,
    toVisual = frontSide,
    duration = 1000
  ).apply { 
    onFinished = {
      card.visual = frontSide
    }
  }
)
````

## [RandomizeAnimation][RandomizeAnimationKDoc]
A [RandomizeAnimation][RandomizeAnimationKDoc] randomly switches between the given visuals. The time each visual is visible can be set by
passing ``steps``, which is calculated like the following: *steps: time = duration / steps*. The animation sets the 
``toVisual`` as the last step in order to control what the resulting visual of this animation is.

**NOTE**: The Animation only switches the visuals visually. The Visual will revert to the ``currentVisual`` upon next
refresh if the new visual is not set in ``onAnimationFinished``, which is the suggested way of usage.

````kotlin
gameScene.playAnimation(
  RandomizeAnimation(
    componentView = card,
    visual = allCardFaces,
    toVisual = allCardFaces[3],
    duration = 1000
  ).apply { 
    onFinished = {
      card.visual = allCardFaces[3]
    }
  }
)
````
## [DiceAnimation][DiceAnimationKDoc]
A [DiceAnimation][DiceAnimationKDoc] behaves like a [RandomizeAnimation][RandomizeAnimationKDoc] specifically for
dices. As the visuals got passed as parameter on Dice creation only the resulting side as zero-based index needs to be
passed. The animation sets the ``toSide`` as the last step in order to control what the resulting visual of this
animation is.

**NOTE**: The Animation only switches the visuals visually. The Visual will revert to the ``currentVisual`` upon next
refresh if the new visual is not set in ``onAnimationFinished``, which is the suggested way of usage.

````kotlin
gameScene.playAnimation(
  DiceAnimation(
    componentView = dice,
    toSide = 3,
    duration = 1000
  ).apply { 
    onFinished = {
      card.currentSide = 3
    }
  }
)
````<|MERGE_RESOLUTION|>--- conflicted
+++ resolved
@@ -54,7 +54,8 @@
 Each [Animation][AnimationKDoc] has a
 duration, a running attribute and an ``onFinished`` EventHandler that gets invoked after the animation has finished.
 
-<<<<<<< HEAD
+**Note: UI changes may not be done directly from this asynchronous onFinished environment. Use [BoardGameApplication#runOnGUIThread][runOnGUIThreadKDoc] to alter properties of ComponentViews!**
+
 ## [SequentialAnimation][SequentialKDoc]
 
 A SequentialAnimation is an Animation that consists of multiple animations, that get played in sequence. 
@@ -100,9 +101,6 @@
 ````
 
 The resulting ParallelAnimation will play for 2000ms and print some information on which animations have finished playing.
-=======
-**Note: UI changes may not be done directly from this asynchronous onFinished environment. Use [BoardGameApplication#runOnGUIThread][runOnGUIThreadKDoc] to alter properties of ComponentViews!**
->>>>>>> d793103b
 
 ## [DelayAnimation][DelayAnimationKDoc]
 
